--- conflicted
+++ resolved
@@ -2,11 +2,7 @@
 
 | Author   | eigmax                 |
 | -------- | ---------------------- |
-<<<<<<< HEAD
 | Status   | Finished |
-=======
-| Status   | Designing              |
->>>>>>> 9f253b28
 | Type     | Private Smart Contract |
 | Category | Core                   |
 | Created  | 2021-06-22             |
